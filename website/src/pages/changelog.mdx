--- conflicted
+++ resolved
@@ -60,22 +60,14 @@
 - AssetServer requests are now processed concurrently by spawning a goroutine per request. Changed by @stffabi in [PR](https://github.com/wailsapp/wails/pull/2926)
 - Now building with `-devtools` flag doesn't enable the default context-menu. Changed by @mmghv in [PR](https://github.com/wailsapp/wails/pull/2923)
 - Change Window Level. Changed by @almas1992 in [PR](https://github.com/wailsapp/wails/pull/2944)
-<<<<<<< HEAD
-- Set drag-n-drop for windows to working. Added by [@pylotlight](https://github.com/pylotlight) in [PR](https://github.com/wailsapp/wails/pull/3039)
-=======
->>>>>>> 946b6020
 
 #### Fixed
 
 - Fixed typo on docs/reference/options page. Added by [@pylotlight](https://github.com/pylotlight) in [PR](https://github.com/wailsapp/wails/pull/2887)
-<<<<<<< HEAD
-- Fixed bug for linux in doctor in the event user doesn't have proper drivers installed. Added by [@pylotlight](https://github.com/pylotlight) in [PR](https://github.com/wailsapp/wails/pull/3032)
-=======
 - Fixed issue with npm being called npm20 on openSUSE-Tumbleweed. Fixed by @TuffenDuffen in [PR](https://github.com/wailsapp/wails/pull/2941)
 - Fixed memory corruption on Windows when using accelerator keys. Fixed by @stffabi in [PR](https://github.com/wailsapp/wails/pull/3002)
 - Fixed binding mapping for obfuscated build, when binding are in different structs. Fixed by @APshenkin in [PR](https://github.com/wailsapp/wails/pull/3071)
 - Fixed issue with obfuscation settings in wails.json. Fixed by @APshenkin in [PR](https://github.com/wailsapp/wails/pull/3080)
->>>>>>> 946b6020
 
 ## v2.6.0 - 2023-09-06
 
