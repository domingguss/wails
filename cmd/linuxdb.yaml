---
distributions:
  debian:
    id: debian
    releases:
      default:
        name: Debian
        version: default
        gccversioncommand: &gccdumpversion -dumpversion
        programs: &debiandefaultprograms
          - name: gcc
            help: Please install with `sudo apt-get install build-essential` and try again
          - name: pkg-config
            help: Please install with `sudo apt-get install pkg-config` and try again
          - name: npm
            help: Please install with `curl -sL https://deb.nodesource.com/setup_12.x | sudo bash - && sudo apt-get install -y nodejs` and try again
        libraries: &debiandefaultlibraries
          - name: libgtk-3-dev
            help: Please install with `sudo apt-get install libgtk-3-dev` and try again
          - name: libwebkit2gtk-4.0-dev
            help: Please install with `sudo apt-get install libwebkit2gtk-4.0-dev` and try again
  ubuntu:
    id: ubuntu
    releases:
      default:
        version: default
        name: Ubuntu
        gccversioncommand: &gccdumpfullversion -dumpfullversion
        programs: *debiandefaultprograms
        libraries: *debiandefaultlibraries
  pop:
    id: pop
    releases:
      default:
        version: default
        name: Pop!_OS
        gccversioncommand: &gccdumpfullversion -dumpfullversion
        programs: *debiandefaultprograms
        libraries: *debiandefaultlibraries
  kali:
    id: kali
    releases:
      default:
        version: default
        name: Kali GNU/Linux
        gccversioncommand: *gccdumpfullversion
        programs: *debiandefaultprograms
        libraries: *debiandefaultlibraries
  parrot:
    id: parrot
    releases:
      default:
        version: default
        name: Parrot GNU/Linux
        gccversioncommand: *gccdumpversion
        programs: *debiandefaultprograms
        libraries: *debiandefaultlibraries
  zorin:
    id: zorin
    releases:
      default:
        version: default
        name: Zorin
        gccversioncommand: *gccdumpversion
        programs: *debiandefaultprograms
        libraries: *debiandefaultlibraries
  linuxmint:
    id: linuxmint
    releases:
      default:
        version: default
        name: Linux Mint
        gccversioncommand: *gccdumpversion
        programs: *debiandefaultprograms
        libraries: *debiandefaultlibraries
  elementary:
    id: elementary
    releases:
      default:
        version: default
        name: elementary OS
        gccversioncommand: *gccdumpfullversion
        programs: *debiandefaultprograms
        libraries: *debiandefaultlibraries
  neon:
    id: neon
    releases:
      default:
        version: default
        name: KDE neon
        gccversioncommand: *gccdumpfullversion
        programs: *debiandefaultprograms
        libraries: *debiandefaultlibraries
  deepin:
    id: deepin
    releases:
      default:
        version: default
        name: Deepin
        gccversioncommand: *gccdumpfullversion
        programs: *debiandefaultprograms
        libraries: *debiandefaultlibraries
  void:
    id: void
    releases:
      default:
        version: default
        name: VoidLinux
        gccversioncommand: *gccdumpversion
        programs:
          - name: gcc
            help: Please install with `xbps-install base-devel` and try again
          - name: pkg-config
            help: Please install with `xbps-install pkg-config` and try again
          - name: npm
            help: Please install with `xbps-install nodejs` and try again
        libraries:
          - name: gtk+3-devel
            help: Please install with `xbps-install gtk+3-devel` and try again
          - name: webkit2gtk-devel
            help: Please install with `xbps-install webkit2gtk-devel` and try again
  centos:
    id: centos
    releases:
      default:
        version: default
        name: CentOS Linux
        gccversioncommand: *gccdumpversion
        programs:
          - name: gcc
            help: Please install with `sudo yum install gcc-c++ make` and try again
          - name: pkg-config
            help: Please install with `sudo yum install pkgconf-pkg-config` and try again
          - name: npm
            help: Please install with `sudo yum install epel-release && sudo yum install nodejs` and try again
        libraries:
          - name: gtk3-devel
            help: Please install with `sudo yum install gtk3-devel` and try again
          - name: webkitgtk3-devel
            help: Please install with `sudo yum install webkitgtk3-devel` and try again
  rhel:
    id: rhel
    releases:
      default:
        version: default
        name: Red Hat Enterprise Linux
        gccversioncommand: *gccdumpversion
        programs:
          - name: gcc
            help: Please install with `sudo yum install gcc-c++ make` and try again
          - name: pkg-config
            help: Please install with `sudo yum install pkgconf-pkg-config` and try again
          - name: npm
            help: Please install with `sudo yum install epel-release && sudo yum install nodejs` and try again
        libraries:
          - name: gtk3-devel
            help: Please install with `sudo yum install gtk3-devel` and try again
          - name: webkitgtk3-devel
            help: Please install with `sudo yum install webkitgtk3-devel` and try again
  fedora:
    id: fedora
    releases:
      default:
        version: default
        name: Fedora
        gccversioncommand: *gccdumpfullversion
        programs:
          - name: gcc
            help: Please install with `sudo yum install gcc-c++ make` and try again
          - name: pkg-config
            help: Please install with `sudo yum install pkgconf-pkg-config` and try again
          - name: npm
            help: Please install `sudo yum install nodejs` and try again
        libraries:
          - name: gtk3-devel
            help: Please install with `sudo yum install gtk3-devel` and try again
          - name: webkit2gtk3-devel
            help: Please install with `sudo yum install webkit2gtk3-devel` and try again
  arch:
    id: arch
    releases:
      default:
        version: default
        name: Arch Linux
        gccversioncommand: *gccdumpversion
        programs: &archdefaultprograms
          - name: gcc
            help: Please install with `sudo pacman -S gcc` and try again
          - name: pkgconf
            help: Please install with `sudo pacman -S pkgconf` and try again
          - name: npm
            help: Please install with `sudo pacman -S npm` and try again
        libraries: &archdefaultlibraries
          - name: gtk3
            help: Please install with `sudo pacman -S gtk3` and try again
          - name: webkit2gtk
            help: Please install with `sudo pacman -S webkit2gtk` and try again
  arcolinux:
    id: arcolinux
    releases:
      default:
        version: default
        name: ArcoLinux
        gccversioncommand: *gccdumpversion
        programs: *archdefaultprograms
        libraries: *archdefaultlibraries
  archlabs:
    id: archlabs
    releases:
      default:
        version: default
        name: ArchLabs
        gccversioncommand: *gccdumpversion
        programs: *archdefaultprograms
        libraries: *archdefaultlibraries
  artix:
    id: artix 
    releases:
      default:
        version: default
        name: Artix Linux
        gccversioncommand: *gccdumpversion
        programs: *archdefaultprograms
        libraries: *archdefaultlibraries
  ctlos:
    id: ctlos
    releases:
      default:
        version: default
        name: Ctlos Linux
        gccversioncommand: *gccdumpversion
        programs: *archdefaultprograms
        libraries: *archdefaultlibraries   
  endeavouros:
    id: endeavouros
    releases:
      default:
        version: default
        name: EndeavourOS
        gccversioncommand: *gccdumpversion
        programs: *archdefaultprograms
        libraries: *archdefaultlibraries             
  manjaro:
    id: manjaro
    releases:
      default:
        version: default
        name: Manjaro Linux
        gccversioncommand: *gccdumpversion
        programs: *archdefaultprograms
        libraries: *archdefaultlibraries
  manjaro-arm:
    id: manjaro-arm
    releases:
      default:
        version: default
        name: Manjaro-ARM
        gccversioncommand: *gccdumpversion
        programs: *archdefaultprograms
        libraries: *archdefaultlibraries
  gentoo:
    id: gentoo
    releases:
      default:
        version: default
        name: Gentoo
        gccversioncommand: *gccdumpversion
        programs:
          - name: gcc
            help: Please install using your system's package manager
          - name: pkg-config
            help: Please install using your system's package manager
          - name: npm
            help: Please install using your system's package manager
        libraries:
          - name: gtk+:3
            help: Please install with `sudo emerge gtk+:3` and try again
          - name: webkit-gtk
            help: Please install with `sudo emerge webkit-gtk` and try again

  raspbian:
    id: raspbian
    releases:
      default:
        version: default
        name: Raspbian
        gccversioncommand: *gccdumpfullversion
        programs: *debiandefaultprograms
        libraries: *debiandefaultlibraries
  solus:
    id: solus
    releases:
      default:
        version: default
        name: Solus
        gccversioncommand: *gccdumpfullversion
        programs: &solusdefaultprograms
          - name: gcc
            help: Please install with `sudo eopkg it -c system.devel` and try again
          - name: pkg-config
            help: Please install with `sudo eopkg it -c system.devel` and try again
          - name: npm
            help: Please install with `sudo eopkg it nodejs` and try again
        libraries: &solusdefaultlibraries
          - name: libgtk-3-devel
            help: Please install with `sudo eopkg it libgtk-3-devel` and try again
          - name: libwebkit-gtk-devel
            help: Please install with `sudo eopkg it libwebkit-gtk-devel` and try again
        
  opensuse-tumbleweed:
    id: opensuse-tumbleweed
    releases:
      default:
        version: default
        name: openSUSE Tumbleweed
        gccversioncommand: *gccdumpfullversion
        programs: &opensusedefaultprograms
          - name: gcc
            help: Please install with `sudo zypper in gcc-c++` and try again
          - name: pkg-config
            help: Please install with `sudo zypper in pkgconf-pkg-config` and try again
          - name: npm
            help: Please install `sudo zypper in nodejs` and try again
        libraries: &opensusedefaultlibraries
          - name: gtk3-devel
            help: Please install with `sudo zypper in gtk3-devel` and try again
          - name: webkit2gtk3-devel
            help: Please install with `sudo zypper in webkit2gtk3-devel` and try again
  opensuse-leap:
    id: opensuse-leap
    releases:
      default:
        version: default
        name: openSUSE Leap
        gccversioncommand: *gccdumpfullversion
        programs: *opensusedefaultprograms
        libraries: *opensusedefaultlibraries
  crux:
    id: crux
    releases:
      default:
        version: default
        name: Crux Linux
        gccversioncommand: *gccdumpversion
        programs:
          - name: gcc
            help: Please install with `sudo prt-get depinst gcc-c++ make` and try again
          - name: pkg-config
            help: Please install with `sudo prt-get depinst pkg-config` and try again
          - name: npm
            help: Please install with `sudo prt-get depinst nodejs` and try again
        libraries:
          - name: gtk3
            help: Please install with `sudo prt-get depinst gtk3` and try again
          - name: webkitgtk
<<<<<<< HEAD
            help: Please install with `sudo prt-get depinst webkitgtk` and try again
  nixos:
    id: nixos
    releases:
      default:
        version: default
        name: NixOS
        gccversioncommand: *gccdumpversion
        programs:
          - name: gcc
            help: Please install with `nix-env -iA nixos.gcc`
          - name: pkg-config
            help: Please install with `nix-env -iA nixos.pkg-config`
          - name: npm
            help: Please install with `nix-env -iA nixos.nodejs`
        libraries:
          - name: gtk+3
            help: Please install with `nix-env -iA nixos.gtk3`
          - name: webkitgtk
            help: Please install with `nix-env -iA nixos.nodePackages.webkitgtk`
=======
            help: Please install with `sudo prt-get depinst webkitgtk` and try again
>>>>>>> 9a4c6030
<|MERGE_RESOLUTION|>--- conflicted
+++ resolved
@@ -353,7 +353,6 @@
           - name: gtk3
             help: Please install with `sudo prt-get depinst gtk3` and try again
           - name: webkitgtk
-<<<<<<< HEAD
             help: Please install with `sudo prt-get depinst webkitgtk` and try again
   nixos:
     id: nixos
@@ -373,7 +372,4 @@
           - name: gtk+3
             help: Please install with `nix-env -iA nixos.gtk3`
           - name: webkitgtk
-            help: Please install with `nix-env -iA nixos.nodePackages.webkitgtk`
-=======
-            help: Please install with `sudo prt-get depinst webkitgtk` and try again
->>>>>>> 9a4c6030
+            help: Please install with `nix-env -iA nixos.nodePackages.webkitgtk`