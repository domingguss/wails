--- conflicted
+++ resolved
@@ -27,11 +27,8 @@
 	var forceRebuild = false
 	var debugMode = false
 	var typescriptFilename = ""
-<<<<<<< HEAD
-=======
 	var verbose = false
 	var platform = ""
->>>>>>> 6fc419ab
 
 	buildSpinner := spinner.NewSpinner()
 	buildSpinner.SetSpinSpeed(50)
@@ -42,9 +39,6 @@
 		BoolFlag("p", "Package application on successful build", &packageApp).
 		BoolFlag("f", "Force rebuild of application components", &forceRebuild).
 		BoolFlag("d", "Build in Debug mode", &debugMode).
-<<<<<<< HEAD
-		StringFlag("t", "Generate Typescript definitions to given file (at runtime)", &typescriptFilename)
-=======
 		BoolFlag("verbose", "Verbose output", &verbose).
 		StringFlag("t", "Generate Typescript definitions to given file (at runtime)", &typescriptFilename)
 
@@ -55,7 +49,6 @@
 	initCmd.StringFlag("x",
 		fmt.Sprintf("Cross-compile application to specified platform via xgo\n%s", b.String()),
 		&platform)
->>>>>>> 6fc419ab
 
 	initCmd.Action(func() error {
 
