package cmd

// Version - Wails version
<<<<<<< HEAD
const Version = "v0.18.5"
=======
const Version = "v0.18.4"
>>>>>>> 96fc70df
<|MERGE_RESOLUTION|>--- conflicted
+++ resolved
@@ -1,8 +1,4 @@
 package cmd
 
 // Version - Wails version
-<<<<<<< HEAD
-const Version = "v0.18.5"
-=======
-const Version = "v0.18.4"
->>>>>>> 96fc70df
+const Version = "v0.18.6-pre"